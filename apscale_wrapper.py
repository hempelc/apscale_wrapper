#!/usr/bin/env python3

"""
A wrapper to run apscale on forward and reverse reads and to generate 
processing QC graphs.

Requires the submodules apscale_processing_graphs.py, apscale_blast.py, and apscale_remove_negatives.py in PATH.

By Chris Hempel (christopher.hempel@kaust.edu.sa) on 15 Aug 2023
"""

import datetime
import pandas as pd
import argparse
import warnings
import subprocess
from pathlib import Path
import os
import sys


# Define that warnings are not printed to console
warnings.filterwarnings("ignore")


# Funtion to print datetime and text
def time_print(text):
    timetext = datetime.datetime.now().strftime("%H:%M:%S") + ": " + text
    print(timetext)
    log.write(timetext + "\n")  # Write to the log file
    log.flush()  # Flush the buffer to ensure immediate writing to the file


# Define a custom validation function for the parameters
def validate_args(args):
    if args.remove_negative_controls == "True" and not args.negative_controls:
        parser.error(
            "--negative_controls is required when --remove_negative_controls=True."
        )
    if args.add_taxonomy == "True" and (
        not args.taxonomy_classifier or not args.database_format
    ):
        parser.error(
            "--taxonomy_classifier and --database_format are required when --add_taxonomy=True."
        )
    if args.taxonomy_classifier == "blast" and not args.blast_database:
        parser.error("--blast_database is required when --taxonomy_classifier=blast.")
    if args.taxonomy_classifier == "sintax" and not args.sintax_database:
        parser.error("--sintax_database is required when --taxonomy_classifier=sintax.")


# Function to search for a file in the directories listed in the PATH environment variable.
# Needed for the RScript command, as it requires the full path to the R script executable
def find_file_in_path(filename):
    # Split the PATH variable into individual directory paths
    paths = os.environ.get("PATH", "").split(os.pathsep)

    # Check each directory for the presence of the file
    for path in paths:
        full_path = os.path.join(path, filename)
        if os.path.isfile(full_path):
            return full_path

    # If the file is not found in any directory in PATH
    return None


# Function to generate an apscale Settings.xlsx file
def generateSettings(**kwargs):
    with pd.ExcelWriter(
        Path(apscale_dir).joinpath("Settings.xlsx"),
        mode="w",
        engine="openpyxl",
    ) as writer:
        # ## write the 0_general_settings sheet
        df_0 = pd.DataFrame(
            [[args.cores, 9]],
            columns=["cores to use", "compression level"],
        )

        df_0.to_excel(writer, sheet_name="0_general_settings", index=False)

        ## write the 3_PE_merging sheet
        df_3 = pd.DataFrame(
            [[25, 199, 5]], columns=["maxdiffpct", "maxdiffs", "minovlen"]
        )

        df_3.to_excel(writer, sheet_name="3_PE_merging", index=False)

        ## write the 4_primer_trimming sheet
        df_4 = pd.DataFrame(
            [[args.forward_primer, args.reverse_primer, "False"]],
            columns=["P5 Primer (5' - 3')", "P7 Primer (5' - 3')", "anchoring"],
        )

        df_4.to_excel(writer, sheet_name="4_primer_trimming", index=False)

        ## write the 5_quality_filtering sheet
        df_5 = pd.DataFrame(
            [[args.maxEE, args.min_length, args.max_length]],
            columns=["maxEE", "min length", "max length"],
        )

        df_5.to_excel(writer, sheet_name="5_quality_filtering", index=False)

        ## write the 6_dereplication_pooling sheet
        df_6 = pd.DataFrame([[args.minsize_to_pool]], columns=["min size to pool"])

        df_6.to_excel(writer, sheet_name="6_dereplication_pooling", index=False)

        ## write the 7_otu_clustering sheet
        df_7 = pd.DataFrame(
            [
                [
                    args.clusteringtool,
                    args.otu_perc,
                    args.swarm_distance,
                    args.prior_denoising,
                    args.coi,
                    "True",
                ]
            ],
            columns=[
                "clustering tool",
                "vsearch pct id",
                "swarm distance",
                "prior denoise",
                "coi",
                "to excel",
            ],
        )

        df_7.to_excel(writer, sheet_name="7_otu_clustering", index=False)

        ## write the 8_denoising sheet
        df_8 = pd.DataFrame(
            [[2, args.minsize_denoising, args.coi, "True"]],
            columns=["alpha", "minsize", "coi", "to excel"],
        )

        df_8.to_excel(writer, sheet_name="8_denoising", index=False)

        ## write the 9_lulu_filtering sheet
        df_9 = pd.DataFrame(
            [[84, 95, 1, "True"]],
            columns=[
                "minimum similarity",
                "minimum relative cooccurence",
                "minimum ratio",
                "to excel",
            ],
        )

        df_9.to_excel(writer, sheet_name="9_lulu_filtering", index=False)


# Function to BLAST FASTA files using the apscale blast submodule
def blasting(fastafile, outfile, **kwargs):
    proc = subprocess.run(
        [
            "apscale_blast.py",
            "--fastafile",
            fastafile,
            "--blast_database",
            args.blast_database,
            "--database_format",
            args.database_format,
            "--blast_evalue",
            args.blast_evalue,
            "--blast_filter_mode",
            args.blast_filter_mode,
            "--blast_bitscore_percentage",
            args.blast_bitscore_percentage,
            "--blast_alignment_length",
            args.blast_alignment_length,
            "--blast_bitscore_threshold",
            args.blast_bitscore_threshold,
            "--blast_cutoff_pidents",
            args.blast_cutoff_pidents,
            "--outfile",
            outfile,
            "--cores",
            args.cores,
        ],
        stdout=subprocess.PIPE,
        stderr=subprocess.STDOUT,
        text=True,
        check=False,
    )
    for line in proc.stdout:
        sys.stdout.write(str(line))
        log.write(str(line))


# Function to run SINTAX on FASTA files using the apscale sintax submodule
def sintax(fastafile, outfile, **kwargs):
    proc = subprocess.run(
        [
            "apscale_sintax.py",
            "--fastafile",
            fastafile,
            "--sintax_database",
            args.sintax_database,
            "--database_format",
            args.database_format,
            "--sintax_confidence_cutoff",
            args.sintax_confidence_cutoff,
            "--outfile",
            outfile,
        ],
        stdout=subprocess.PIPE,
        stderr=subprocess.STDOUT,
        text=True,
        check=False,
    )
    for line in proc.stdout:
        sys.stdout.write(str(line))
        log.write(str(line))


def run_classification(fastafile, outfile, method, **kwargs):
    if method == "blast":
        blasting(fastafile=fastafile, outfile=outfile, **kwargs)
    elif method == "sintax":
        sintax(fastafile=fastafile, outfile=outfile, **kwargs)


def merge_and_add_total_and_save(table_file, classification_file, output_file):
    table = pd.read_parquet(table_file, engine="fastparquet")
    # Add a column with the total number of reads per OTU/ESV
    table["total_reads"] = table.drop(columns=["ID", "Seq"]).sum(axis=1)
    classification = pd.read_csv(classification_file)
    merged_table = pd.merge(table, classification, on="ID", how="outer").fillna(
        "No match in database"
    )
    merged_table.to_csv(output_file, index=False)


def clean_up(*files):
    for file in files:
        os.remove(file)


# Define arguments
parser = argparse.ArgumentParser(
    description="""A wrapper to run apscale on forward and reverse 
	reads, filter Negative control reads, BLAST generated sequences, and generate processing QC graphs.
	Requires the submodules apscale_processing_graphs.py, apscale_blast.py, and apscale_remove_negatives.py
    in PATH.""",
)
parser.add_argument(
    "--sequence_dir",
    metavar="PATH/TO/SEQUENCE_DIR",
    help="""Path to directory containing demultiplexed forward and reverse sequences in .fastq.gz format.
    Note: file names must end with R1 and R2 to identify read pairs.""",
    required=True,
)
parser.add_argument(
    "--project_name",
    help="Name of the apscale project to be generated.",
    required=True,
)
parser.add_argument(
    "--forward_primer",
    metavar="PRIMER_SEQUENCE",
    help="Forward primer sequence to trim.",
    required=True,
)
parser.add_argument(
    "--reverse_primer",
    metavar="PRIMER_SEQUENCE",
    help="Reverse primer sequence to trim.",
    required=True,
)
parser.add_argument(
    "--min_length",
    metavar="NNN",
    type=int,
    help="Minimum limit of expected amplicon length (used for length filtering).",
    required=True,
)
parser.add_argument(
    "--max_length",
    metavar="NNN",
    type=int,
    help="Maximum limit of expected amplicon length (used for length filtering).",
    required=True,
)
parser.add_argument(
    "--maxEE",
    metavar="N",
    default="2",
    type=int,
    help="maxEE (maximum estimated error) value used for quality filtering (default: 2).",
)
parser.add_argument(
    "--coi",
    choices=["False", "True"],
    default="False",
    help="""Are you processing COI data? If yes, the fact that COI is a coding gene can be used to
    improve denoising, clustering, and the discovery of NUMTs (default=False).""",
)
parser.add_argument(
    "--prior_denoising",
    choices=["False", "True"],
    default="False",
    help="Set to True if you want to denoise reads prior to OTU clustering (default: False).",
)
parser.add_argument(
    "--minsize_to_pool",
    metavar="N",
    default="4",
    help="""Filtering criterion during the dereplication and pooling step. Sequences with lower abundance
    than the defined threshold are filtered out during pooling (default: 4).""",
)
parser.add_argument(
    "--clusteringtool",
    default="vsearch",
    choices=["vsearch", "swarm"],
    help="Tool used for OTU clustering (default=vsearch).",
)
parser.add_argument(
    "--otu_perc",
    metavar="NN",
    default=97,
    type=int,
    help="Used if --clusteringtool=vsearch. OTU identify treshold for clustering with vsearch (default=97).",
)
parser.add_argument(
    "--swarm_distance",
    default="1",
    metavar="N",
    type=int,
    help="Used if --clusteringtool=swarm.  Distance used for swarm. Overwritten to 13 if --coi=True (default: 1).",
)
parser.add_argument(
    "--minsize_denoising",
    default="8",
    metavar="N",
    type=int,
    help="""Filtering criterion during the denoising step. ESVs with lower abundance
    than the defined threshold are filtered out during denoising (default: 8).""",
)
parser.add_argument(
    "--remove_negative_controls",
    help="Do you want to remove reads in negative controls from the samples using the R package microDecon? (default: False)",
    default="False",
    choices=["True", "False"],
)
parser.add_argument(
    "--negative_controls",
    help="Required if --remove_negative_controls=True. List the names of all negative controls (without _R1/2.fq.gz), separated by commas without spaces.",
    metavar="control1,control2,control3",
)
parser.add_argument(
    "--add_taxonomy",
    help="Do you want to taxonomically annotate ESVs and OTUs? (default: False)",
    default="False",
    choices=["True", "False"],
)
parser.add_argument(
    "--taxonomy_classifier",
    help="Required if --add_taxonomy=True. Classifier used to add taxonomy.",
    choices=["blast", "sintax"],
)
parser.add_argument(
    "--blast_database",
    help="Required if --taxonomy_classifier=blast. BLAST database.",
    metavar="/PATH/TO/DATABASE",
)
parser.add_argument(
    "--sintax_database",
    help="Required if --taxonomy_classifier=sintax. SINTAX database.",
    metavar="/PATH/TO/DATABASE",
)
parser.add_argument(
    "--database_format",
    help="Format of the database. Required to format the taxonomy output. Note: the SILVA and BOLD databases have to have a specific format.",
    choices=["midori2", "pr2", "silva", "bold"],
)
parser.add_argument(
    "--blast_evalue",
    help="Used if --taxonomy_classifier=blast. E-value for BLAST (default: 1e-05).",
    metavar="1e[exponent]",
    default="1e-05",
)
parser.add_argument(
    "--blast_filter_mode",
    choices=["soft", "strict"],
    help="""Used if --taxonomy_classifier=blast. Filter mode.

        soft:
        Keeps the best hit (highest bitscore) for each sequence. If multiple hits have the same highest bitscore, an LCA approach is applied (assigns the taxonomy to each sequence based on all taxonomic ranks that are identical in the remaining hits of each sequence).

        strict:
        Performs 3 steps:
        (1) bitscore filtering - keeps all hits with a bitscore >= --bitscore_treshold, an alignment length >= --alignment_length, and within --bitscore_percentage of the best bitscore per sequence.
        (2) similarity cutoff - only keeps the taxonomy of hits up to a certain rank, depending on the hits' blast percentage identity and cutoff values given in argument --cutoff_pidents.
        (3) LCA approach - assigns the taxonomy to each sequence based on all taxonomic ranks that are identical in the remaining hits of each sequence.
        """,
    default="strict",
)
parser.add_argument(
    "--blast_bitscore_threshold",
    metavar="NNN",
    default="150",
    help=(
        """Used if --taxonomy_classifier=blast. Bitscore threshold to perform bitscore filtering on when choosing
        filter_mode option "strict" (default=150)."""
    ),
)
parser.add_argument(
    "--blast_alignment_length",
    metavar="NNN",
    default="100",
    help=(
        "Used if --taxonomy_classifier=blast. Alignment length threshold to perform bitscore filtering on when "
        'choosing filter_mode option "strict" (default=100).'
    ),
)
parser.add_argument(
    "--blast_bitscore_percentage",
    metavar="%",
    default="2.0",
    help=(
        """Used if --taxonomy_classifier=blast. Percentage threshold (in %%) for bitscore filter when choosing
        filter_mode option "strict" (default=2.0)."""
    ),
)
parser.add_argument(
    "--blast_cutoff_pidents",
    metavar="N,N,N,N,N,N",
    default="98,95,90,85,80,75",
    help=(
        """Used if --taxonomy_classifier=blast. Similarity cutoff per hit based on BLAST pident values when choosing
        filter_mode option "strict". cutoff pident values have to be divided by commas
        without spaces, in the order species, genus, family, order,
        class, phylum. Domain is always retained. Taxonomy is only kept for a rank if the BLAST hit's
        pident is >= the respective cutoff (default=98,95,90,85,80,75)."""
    ),
)
parser.add_argument(
    "--sintax_confidence_cutoff",
    metavar="N.N",
    default="0.75",
    help=(
        """Used if --taxonomy_classifier=sintax. Confidence value cutoff level, ranging from 0-1 (default=0.75)."""
    ),
)
parser.add_argument(
    "--graph_format",
    help="Graph format, either HTML, png, svg. HTML is recommended because it creates interactive plots (default: html).",
    default="html",
    choices=["png", "svg", "html"],
)
parser.add_argument(
    "--make_maps",
    help="Should GBIF-based maps be generated to infer species distribution? (default: False)",
    default="False",
    choices=["True", "False"],
)
parser.add_argument(
    "--scaling_factor",
    help="Scaling factor for graph width. Manual trial and error in 0.2 increments might be required (default: 1.0).",
    default=1.0,
    metavar="N.N",
    type=float,
)
parser.add_argument(
    "--cores",
    metavar="N",
    default="2",
    help="Number of cores to use (default: 2).",
)

# Register the custom validation function to be called after parsing arguments
parser.set_defaults(func=validate_args)

# Parse arguments
args = parser.parse_args()

# Call the custom validation function to check the requirements
args.func(args)

# Overwrite the parameter for --swarm_distance if --coi=="True"
if args.coi == "True":
    args.swarm_distance = 13

# Specify apscale directory variable to shorten code
apscale_dir = f"{args.project_name}_apscale"

######################### Save settings
settings = pd.DataFrame.from_dict(
    vars(args), orient="index", columns=["Parameter"]
).astype({"Parameter": str})
## Format database string
if args.taxonomy_classifier == "blast":
    settings.at["blast_database", "Parameter"] = os.path.basename(
        settings.at["blast_database", "Parameter"]
    )
elif args.taxonomy_classifier == "sintax":
    settings.at["sintax_database", "Parameter"] = os.path.basename(
        settings.at["sintax_database", "Parameter"]
    )
## Drop unnecessary settings
settings = settings.drop(
    [
        "sequence_dir",
        "graph_format",
        "scaling_factor",
        "database_format",
        "add_taxonomy",
        "cores",
        "func",
        "make_maps",
    ]
)
## Add manual setting descriptions where helpful (requires manual tweaking if more settings are added or the order is changed)
## TO DO: Doing this automatically with the argparse help descriptions
settings["Description"] = [
    "",
    "",
    "",
    "Minimum limit of expected amplicon length (used for length filtering)",
    "Maximum limit of expected amplicon length (used for length filtering)",
    "maxEE (maximum estimated error) value used for quality filtering",
    "If coi=True, the pipeline invokes DnoisE instead of Unoise for the denoising step",
    "If prior_denoising=True, then the reads are denoised prior to clustering",
    "Filtering criterion during the dereplication and pooling step. Sequences with lower abundance than the defined threshold are filtered out during pooling",
    "",
    "Percentage for OTU clustering",
    "Distance used by swarm to determine clusters",
    "Filtering criterion during the denoising step. ESVs with lower abundance than the defined threshold are filtered out during denoising",
    "",
    "",
    "",
    "",
    "",
    "E-value used for BLAST",
    """Filtering options for BLAST results. Expand this cell for a detailed description:

    If filter_mode=soft:
    Keeps the best hit (highest bitscore) for each sequence.
    If multiple hits have the same highest bitscore, an LCA approach is applied
    (assigns the taxonomy to each sequence based on all taxonomic ranks that are
    identical in the remaining hits of each sequence).

    If filter_mode=strict:
    Performs 3 steps:
    (1) Bitscore filtering - keeps all hits with a bitscore >= bitscore_treshold, an alignment length >= alignment_length, and within bitscore_percentage of the best bitscore per sequence.
    (2) Similarity cutoff - only keeps the taxonomy of hits up to a certain rank, depending on the hits' blast percentage identity and cutoff values given in argument cutoff_pidents.
    (3) LCA approach - assigns the taxonomy to each sequence based on all taxonomic ranks that are identical in the remaining hits of each sequence.
    """,
    "Bitscore threshold used to filter BLAST hits (see the description of filter_mode)",
    "Alignment length used to filter BLAST hits (see the description of filter_mode)",
    "Bitscore percentage used to filter BLAST hits (see the description of filter_mode)",
    "Cutoff values for percentage identity scores to filter unreliable taxonomy for BLAST hits (see the description of filter_mode). Rank order: species, genus, family, order, class, phylum. Domain is always kept.",
    "Confidence value cutoff level. Confidence values are calulated in SINTAX based on bootstrapping, and a value of 0.75 indicates an error probablity of 25%.",
]
## Filter settings based on invoked parameters
if args.clusteringtool == "vsearch":
    settings = settings.drop(["swarm_distance"])
elif args.clusteringtool == "swarm":
    settings = settings.drop(["otu_perc"])
if args.remove_negative_controls == "False":
    settings = settings.drop(["negative_controls"])
if args.add_taxonomy == "True":
    if args.taxonomy_classifier == "blast":
        settings = settings.drop(["sintax_confidence_cutoff", "sintax_database"])
        if args.blast_filter_mode == "soft":
            settings = settings.drop(
                [
                    "blast_bitscore_percentage",
                    "blast_alignment_length",
                    "blast_bitscore_threshold",
                    "blast_cutoff_pidents",
                ]
            )
    elif args.taxonomy_classifier == "sintax":
        settings = settings.drop(
            [
                "blast_database",
                "blast_evalue",
                "blast_filter_mode",
                "blast_bitscore_percentage",
                "blast_alignment_length",
                "blast_bitscore_threshold",
                "blast_cutoff_pidents",
            ]
        )
elif args.add_taxonomy == "False":
    settings = settings.drop(
        [
            "blast_database",
            "sintax_database",
            "blast_evalue",
            "blast_filter_mode",
            "blast_bitscore_percentage",
            "blast_alignment_length",
            "blast_bitscore_threshold",
            "blast_cutoff_pidents",
            "sintax_confidence_cutoff",
        ]
    )
## Export
settings = settings.reset_index().rename(columns={"index": "Setting"})
settings.to_csv(f"{apscale_dir}_wrapper_settings.csv", index=False)

# Create log
# Open the log file in append mode
log = open(f"{apscale_dir}_wrapper_log.txt", "a")


############################### Start of pipeline
time_print("Starting apscale wrapper.")
time_print(f"Command: {' '.join(sys.argv)}")

# Create an apscale directory
time_print("Creating apscale directory...")
proc = subprocess.run(
    ["apscale", "--create_project", args.project_name],
    stdout=subprocess.PIPE,
    stderr=subprocess.STDOUT,
    text=True,
    check=False,
)
for line in proc.stdout:
    sys.stdout.write(str(line))

# Create an empty Project_report.xlsx file
## Create an ExcelWriter object using the openpyxl engine
excel_writer = pd.ExcelWriter(
    os.path.join(apscale_dir, "Project_report.xlsx"),
    engine="openpyxl",
)
## Write an empty DataFrame to the Excel file
pd.DataFrame().to_excel(excel_writer, sheet_name="Sheet1", index=False)
# Save the Excel file
excel_writer.book.save(os.path.join(apscale_dir, "Project_report.xlsx"))

# Generate symlinks to demultiplexed reads
time_print("Generating symlinks to demultiplexed reads...")
# sequence_files = os.path.join(os.path.realpath(args.sequence_dir), "*")
target_directory = os.path.join(apscale_dir, "2_demultiplexing", "data")
# TO DO: involve os.path.join for sequence files to make it universal for systems
# subprocess.run(
#     ["ln", "-s", sequence_files, target_directory],
#     shell=True,
# )
proc = subprocess.run(
    f'ln -s "$(realpath "{args.sequence_dir}")"/* {target_directory}',
    shell=True,
    stdout=subprocess.PIPE,
    stderr=subprocess.STDOUT,
    text=True,
    check=False,
)
for line in proc.stdout:
    sys.stdout.write(str(line))
    log.write(str(line))

# Generate a Settings.xlsx file with given parameters
time_print("Generating apscale settings file...")
generateSettings(
    project_name=args.project_name,
    forward_primer=args.forward_primer,
    reverse_primer=args.reverse_primer,
    min_length=args.min_length,
    max_length=args.max_length,
    otu_perc=args.otu_perc,
    maxEE=args.maxEE,
    cores=args.cores,
    coi=args.coi,
    clusteringtool=args.clusteringtool,
    swarm_distance=args.swarm_distance,
    prior_denoising=args.prior_denoising,
)

# Run apscale
time_print("Starting apscale...")
proc = subprocess.run(
    ["apscale", "--run_apscale", apscale_dir],
    stdout=subprocess.PIPE,
    stderr=subprocess.STDOUT,
    text=True,
    check=False,
)
for line in proc.stdout:
    sys.stdout.write(str(line))
    log.write(str(line))

time_print("Apscale done.")

# Define path name variables
path_to_otu_clustering = os.path.join(apscale_dir, "9_lulu_filtering", "otu_clustering")
path_to_denoising = os.path.join(apscale_dir, "9_lulu_filtering", "denoising")

# Add taxonomy if specified
if args.add_taxonomy == "True":
    # Define file names
    otu_table_file = os.path.join(
        path_to_otu_clustering,
        f"{apscale_dir}_OTU_table_filtered.parquet.snappy",
    )
    esv_table_file = os.path.join(
        path_to_denoising,
        f"{apscale_dir}_ESV_table_filtered.parquet.snappy",
    )
<<<<<<< HEAD
if args.remove_negative_controls == "True":
    otu_table = pd.read_csv(otu_table_file)
    esv_table = pd.read_csv(esv_table_file)
else:
    otu_table = pd.read_parquet(otu_table_file, engine="fastparquet")
    esv_table = pd.read_parquet(esv_table_file, engine="fastparquet")
## Add the column
otu_table["total_reads"] = otu_table.drop(columns=["ID", "Seq"]).sum(axis=1)
esv_table["total_reads"] = esv_table.drop(columns=["ID", "Seq"]).sum(axis=1)
## Save
if args.remove_negative_controls == "True":
    otu_table.to_csv(otu_table_file, index=False)
    esv_table.to_csv(esv_table_file, index=False)
else:
    otu_table.to_parquet(otu_table_file, engine="fastparquet", index=False)
    esv_table.to_parquet(esv_table_file, engine="fastparquet", index=False)

# Add taxonomy if specified
if args.add_taxonomy == "True":
    # Define file names
=======
>>>>>>> fc1d362e
    fastafile_otus = os.path.join(
        path_to_otu_clustering,
        f"{apscale_dir}_OTUs_filtered.fasta",
    )
    fastafile_esvs = os.path.join(
        path_to_denoising,
        f"{apscale_dir}_ESVs_filtered.fasta",
    )
    classificationOutFile_otus = os.path.join(
        path_to_otu_clustering,
        f"{apscale_dir}-OTUs_classified.csv",
    )
    classificationOutFile_esvs = os.path.join(
        path_to_denoising,
        f"{apscale_dir}-ESVs_classified.csv",
    )
    otu_outfile = os.path.join(
        path_to_otu_clustering,
        f"{apscale_dir}-OTU_table-with_filtered_taxonomy.csv",
    )
    esv_outfile = os.path.join(
        path_to_denoising,
        f"{apscale_dir}-ESV_table-with_filtered_taxonomy.csv",
    )
    if args.taxonomy_classifier == "sintax" or (
        args.taxonomy_classifier == "blast" and args.blast_filter_mode == "strict"
    ):
        classificationOutFile_otus_noCutoff = os.path.join(
            path_to_otu_clustering,
            f"{apscale_dir}-OTUs_classified-no_cutoff.csv",
        )
        classificationOutFile_esvs_noCutoff = os.path.join(
            path_to_denoising,
            f"{apscale_dir}-ESVs_classified-no_cutoff.csv",
        )
        otu_outfile_noCutoff = os.path.join(
            path_to_otu_clustering,
            f"{apscale_dir}-OTU_table-with_unfiltered_taxonomy.csv",
        )
        esv_outfile_noCutoff = os.path.join(
            path_to_denoising,
            f"{apscale_dir}-ESV_table-with_unfiltered_taxonomy.csv",
        )
<<<<<<< HEAD
        blasting(
            fastafile=fastafile_esvs,
            outfile=classificationOutFile_esvs,
            blast_database=args.blast_database,
            database_format=args.database_format,
            blast_evalue=args.blast_evalue,
            blast_filter_mode=args.blast_filter_mode,
            blast_bitscore_percentage=args.blast_bitscore_percentage,
            blast_alignment_length=args.blast_alignment_length,
            blast_bitscore_threshold=args.blast_bitscore_threshold,
            blast_cutoff_pidents=args.blast_cutoff_pidents,
            cores=args.cores,
        )
    elif args.taxonomy_classifier == "sintax":
        # Run SINTAX command
        sintax(
            fastafile=fastafile_otus,
            outfile=classificationOutFile_otus,
            sintax_database=args.sintax_database,
            database_format=args.database_format,
            sintax_confidence_cutoff=args.sintax_confidence_cutoff,
        )
        sintax(
            fastafile=fastafile_esvs,
            outfile=classificationOutFile_esvs,
            sintax_database=args.sintax_database,
            database_format=args.database_format,
            sintax_confidence_cutoff=args.sintax_confidence_cutoff,
        )
    time_print("Taxonomy generated. Merging taxonomy with OTU/ESV tables...")
    # Read in OTU and ESV tables
    if args.remove_negative_controls == "True":
        otu_table = pd.read_csv(otu_table_file)
        esv_table = pd.read_csv(esv_table_file)
    else:
        otu_table = pd.read_parquet(otu_table_file, engine="fastparquet")
        esv_table = pd.read_parquet(esv_table_file, engine="fastparquet")
    # Read in classification results
    classificationOut_otus = pd.read_csv(classificationOutFile_otus)
    classificationOut_esvs = pd.read_csv(classificationOutFile_esvs)
    # Clean up
    os.remove(classificationOutFile_otus)
    os.remove(classificationOutFile_esvs)
    # Merge tables
    otu_table_with_tax = pd.merge(
        otu_table,
        classificationOut_otus,
        on="ID",
        how="outer",
    ).fillna("No match in database")
    esv_table_with_tax = pd.merge(
        esv_table,
        classificationOut_esvs,
        on="ID",
        how="outer",
    ).fillna("No match in database")
    # Save
    otu_table_with_tax.to_csv(otu_outfile, index=False)
    esv_table_with_tax.to_csv(esv_outfile, index=False)
    if args.taxonomy_classifier == "sintax" or (
        args.taxonomy_classifier == "blast" and args.blast_filter_mode == "strict"
    ):
        # Read in classification results with no cutoff
        classificationOut_otus_noCutoff = pd.read_csv(
            classificationOutFile_otus_noCutoff
        )
        classificationOut_esvs_noCutoff = pd.read_csv(
            classificationOutFile_esvs_noCutoff
        )
        # Clean up
        os.remove(classificationOutFile_otus_noCutoff)
        os.remove(classificationOutFile_esvs_noCutoff)
        # Merge tables
        otu_table_with_tax_noCutoff = pd.merge(
            otu_table,
            classificationOut_otus_noCutoff,
            on="ID",
            how="outer",
        ).fillna("No match in database")
        esv_table_with_tax_noCutoff = pd.merge(
            esv_table,
            classificationOut_esvs_noCutoff,
            on="ID",
            how="outer",
        ).fillna("No match in database")
        # Save
        otu_table_with_tax_noCutoff.to_csv(otu_outfile_noCutoff, index=False)
        esv_table_with_tax_noCutoff.to_csv(esv_outfile_noCutoff, index=False)

    # Run coil through an R script if data is COI
    # NOTE: tests revealed that coil output is not repeatable, sometimes it drops 6 sequences while other times 112,
    # therefore its implementation is put on hold for now
    # if args.coi == "True":
    #     time_print("Removing NUMTs from OTUs with the R package coil...")
    #     path_to_rscript = find_file_in_path("apscale_coil.R")
    #     proc = subprocess.run(  # Rscript only works with the full path to the R script, so we fetch it with "which"
    #         ["Rscript", f"{path_to_rscript}", f"{otu_outfile}", "OTU"],
    #         stdout=subprocess.PIPE,
    #         stderr=subprocess.STDOUT,
    #         text=True,
    #         check=False,
    #     )
    #     for line in proc.stdout:
    #         sys.stdout.write(str(line))
    #         log.write(str(line))

    #     time_print("Removing NUMTs from ESVs with the R package coil...")
    #     proc = subprocess.run(  # Rscript only works with the full path to the R script, so we fetch it with "which"
    #         ["Rscript", f"{path_to_rscript}", f"{esv_outfile}", "ESV"],
    #         stdout=subprocess.PIPE,
    #         stderr=subprocess.STDOUT,
    #         text=True,
    #         check=False,
    #     )
    #     for line in proc.stdout:
    #         sys.stdout.write(str(line))
    #         log.write(str(line))
    #     if args.filter_mode == "strict":
    #         # Drop the removed OTUs/ESvs from the no-cutoff dataframes
    #         ## Load in coil fitlered dfs
    #         otus_coil_filtered = pd.read_csv(otu_outfile)
    #         esvs_coil_filtered = pd.read_csv(esv_outfile)
    #         ## Merge dfs with inner on ID to drop IDs that were filtered out by coil
    #         otus_coil_filtered_noCutoff = pd.merge(
    #             otu_table_with_tax_noCutoff, otus_coil_filtered, on="ID", how="inner"
    #         )
    #         esvs_coil_filtered_noCutoff = pd.merge(
    #             esv_table_with_tax_noCutoff, esvs_coil_filtered, on="ID", how="inner"
    #         )
    #         # Save
    #         otus_coil_filtered_noCutoff.to_csv(
    #             otu_outfile_noCutoff.replace(".csv", "_coil_filtered.csv"), index=False
    #         )
    #         esvs_coil_filtered_noCutoff.to_csv(
    #             esv_outfile_noCutoff.replace(".csv", "_coil_filtered.csv"), index=False
    #         )
=======

# Classify sequences
## Define classification parameters for both tax annotation tools
classification_kwargs = {
    "blast": {
        "blast_database": args.blast_database,
        "database_format": args.database_format,
        "blast_evalue": args.blast_evalue,
        "blast_filter_mode": args.blast_filter_mode,
        "blast_bitscore_percentage": args.blast_bitscore_percentage,
        "blast_alignment_length": args.blast_alignment_length,
        "blast_bitscore_threshold": args.blast_bitscore_threshold,
        "blast_cutoff_pidents": args.blast_cutoff_pidents,
        "cores": args.cores,
    },
    "sintax": {
        "sintax_database": args.sintax_database,
        "database_format": args.database_format,
        "sintax_confidence_cutoff": args.sintax_confidence_cutoff,
    },
}
# Run classification
run_classification(
    fastafile_otus,
    classificationOutFile_otus,
    args.taxonomy_classifier,
    **classification_kwargs[args.taxonomy_classifier],
)
run_classification(
    fastafile_esvs,
    classificationOutFile_esvs,
    args.taxonomy_classifier,
    **classification_kwargs[args.taxonomy_classifier],
)

time_print("Taxonomy generated. Merging taxonomy with OTU/ESV tables...")

# Merging and saving taxonomy with tables
merge_and_add_total_and_save(otu_table_file, classificationOutFile_otus, otu_outfile)
merge_and_add_total_and_save(esv_table_file, classificationOutFile_esvs, esv_outfile)

# Cleanup classification files
clean_up(classificationOutFile_otus, classificationOutFile_esvs)

# Save unfiltered tax files if required
if args.taxonomy_classifier == "sintax" or (
    args.taxonomy_classifier == "blast" and args.blast_filter_mode == "strict"
):
    merge_and_add_total_and_save(
        otu_table_file, classificationOutFile_otus_noCutoff, otu_outfile_noCutoff
    )
    merge_and_add_total_and_save(
        esv_table_file, classificationOutFile_esvs_noCutoff, esv_outfile_noCutoff
    )
    clean_up(classificationOutFile_otus_noCutoff, classificationOutFile_esvs_noCutoff)


if args.remove_negative_controls == "True":
    proc = subprocess.run(
        [
            "apscale_remove_negatives.py",
            "--project_dir",
            apscale_dir,
            "--negative_controls",
            f"{args.negative_controls}",
        ],
        stdout=subprocess.PIPE,
        stderr=subprocess.STDOUT,
        text=True,
        check=False,
    )
    for line in proc.stdout:
        sys.stdout.write(str(line))
        log.write(str(line))

# Run coil through an R script if data is COI
# NOTE: tests revealed that coil output is not repeatable, sometimes it drops 6 sequences while other times 112,
# therefore its implementation is put on hold for now
# if args.coi == "True":
#     time_print("Removing NUMTs from OTUs with the R package coil...")
#     path_to_rscript = find_file_in_path("apscale_coil.R")
#     proc = subprocess.run(  # Rscript only works with the full path to the R script, so we fetch it with "which"
#         ["Rscript", f"{path_to_rscript}", f"{otu_outfile}", "OTU"],
#         stdout=subprocess.PIPE,
#         stderr=subprocess.STDOUT,
#         text=True,
#         check=False,
#     )
#     for line in proc.stdout:
#         sys.stdout.write(str(line))
#         log.write(str(line))

#     time_print("Removing NUMTs from ESVs with the R package coil...")
#     proc = subprocess.run(  # Rscript only works with the full path to the R script, so we fetch it with "which"
#         ["Rscript", f"{path_to_rscript}", f"{esv_outfile}", "ESV"],
#         stdout=subprocess.PIPE,
#         stderr=subprocess.STDOUT,
#         text=True,
#         check=False,
#     )
#     for line in proc.stdout:
#         sys.stdout.write(str(line))
#         log.write(str(line))
#     if args.filter_mode == "strict":
#         # Drop the removed OTUs/ESvs from the no-cutoff dataframes
#         ## Load in coil fitlered dfs
#         otus_coil_filtered = pd.read_csv(otu_outfile)
#         esvs_coil_filtered = pd.read_csv(esv_outfile)
#         ## Merge dfs with inner on ID to drop IDs that were filtered out by coil
#         otus_coil_filtered_noCutoff = pd.merge(
#             otu_table_with_tax_noCutoff, otus_coil_filtered, on="ID", how="inner"
#         )
#         esvs_coil_filtered_noCutoff = pd.merge(
#             esv_table_with_tax_noCutoff, esvs_coil_filtered, on="ID", how="inner"
#         )
#         # Save
#         otus_coil_filtered_noCutoff.to_csv(
#             otu_outfile_noCutoff.replace(".csv", "_coil_filtered.csv"), index=False
#         )
#         esvs_coil_filtered_noCutoff.to_csv(
#             esv_outfile_noCutoff.replace(".csv", "_coil_filtered.csv"), index=False
#         )
>>>>>>> fc1d362e


# Generate processing graphs using separate script
if args.database_format:
    proc = subprocess.run(
        [
            "apscale_processing_graphs.py",
            "--project_dir",
            apscale_dir,
            "--graph_format",
            f"{args.graph_format}",
            "--min_length",
            f"{args.min_length}",
            "--max_length",
            f"{args.max_length}",
            "--scaling_factor",
            f"{args.scaling_factor}",
            "--add_taxonomy",
            f"{args.add_taxonomy}",
            "--database_format",
            f"{args.database_format}",
            "--remove_negative_controls",
            f"{args.remove_negative_controls}",
            "--make_maps",
            f"{args.make_maps}",
        ],
        stdout=subprocess.PIPE,
        stderr=subprocess.STDOUT,
        text=True,
        check=False,
    )
else:
    proc = subprocess.run(
        [
            "apscale_processing_graphs.py",
            "--project_dir",
            apscale_dir,
            "--graph_format",
            f"{args.graph_format}",
            "--min_length",
            f"{args.min_length}",
            "--max_length",
            f"{args.max_length}",
            "--scaling_factor",
            f"{args.scaling_factor}",
            "--add_taxonomy",
            f"{args.add_taxonomy}",
            "--remove_negative_controls",
            f"{args.remove_negative_controls}",
            "--make_maps",
            f"{args.make_maps}",
        ],
        stdout=subprocess.PIPE,
        stderr=subprocess.STDOUT,
        text=True,
        check=False,
    )
for line in proc.stdout:
    sys.stdout.write(str(line))
    log.write(str(line))

# Tidy up aspcale folder structure
# Remove non-required .parquet.snappy files
os.remove(
    os.path.join(
        path_to_otu_clustering, f"{apscale_dir}_OTU_table_filtered.parquet.snappy"
    )
)
os.remove(
    os.path.join(path_to_denoising, f"{apscale_dir}_ESV_table_filtered.parquet.snappy")
)
# Rename Apscale .xlsx results files
os.rename(
    os.path.join(path_to_otu_clustering, f"{apscale_dir}_OTU_table_filtered.xlsx"),
    os.path.join(path_to_otu_clustering, f"{apscale_dir}-OTU_table.xlsx"),
)
os.rename(
    os.path.join(path_to_denoising, f"{apscale_dir}_ESV_table_filtered.xlsx"),
    os.path.join(path_to_denoising, f"{apscale_dir}-ESV_table.xlsx"),
)
# Rename Apscale .fasta files
os.rename(
    os.path.join(path_to_otu_clustering, f"{apscale_dir}_OTUs_filtered.fasta"),
    os.path.join(path_to_otu_clustering, f"{apscale_dir}-OTU_sequences.fasta"),
)
os.rename(
    os.path.join(path_to_denoising, f"{apscale_dir}_ESVs_filtered.fasta"),
    os.path.join(path_to_denoising, f"{apscale_dir}-ESV_sequences.fasta"),
)

time_print("Apscale wrapper done.")

# Close the log file
log.close()

# Move settings and log files
os.rename(
    f"{apscale_dir}_wrapper_settings.csv",
    os.path.join(
        apscale_dir,
        f"{apscale_dir}_wrapper_settings.csv",
    ),
)
os.rename(
    f"{apscale_dir}_wrapper_log.txt",
    os.path.join(apscale_dir, f"{apscale_dir}_wrapper_log.txt"),
)<|MERGE_RESOLUTION|>--- conflicted
+++ resolved
@@ -706,29 +706,6 @@
         path_to_denoising,
         f"{apscale_dir}_ESV_table_filtered.parquet.snappy",
     )
-<<<<<<< HEAD
-if args.remove_negative_controls == "True":
-    otu_table = pd.read_csv(otu_table_file)
-    esv_table = pd.read_csv(esv_table_file)
-else:
-    otu_table = pd.read_parquet(otu_table_file, engine="fastparquet")
-    esv_table = pd.read_parquet(esv_table_file, engine="fastparquet")
-## Add the column
-otu_table["total_reads"] = otu_table.drop(columns=["ID", "Seq"]).sum(axis=1)
-esv_table["total_reads"] = esv_table.drop(columns=["ID", "Seq"]).sum(axis=1)
-## Save
-if args.remove_negative_controls == "True":
-    otu_table.to_csv(otu_table_file, index=False)
-    esv_table.to_csv(esv_table_file, index=False)
-else:
-    otu_table.to_parquet(otu_table_file, engine="fastparquet", index=False)
-    esv_table.to_parquet(esv_table_file, engine="fastparquet", index=False)
-
-# Add taxonomy if specified
-if args.add_taxonomy == "True":
-    # Define file names
-=======
->>>>>>> fc1d362e
     fastafile_otus = os.path.join(
         path_to_otu_clustering,
         f"{apscale_dir}_OTUs_filtered.fasta",
@@ -772,144 +749,6 @@
             path_to_denoising,
             f"{apscale_dir}-ESV_table-with_unfiltered_taxonomy.csv",
         )
-<<<<<<< HEAD
-        blasting(
-            fastafile=fastafile_esvs,
-            outfile=classificationOutFile_esvs,
-            blast_database=args.blast_database,
-            database_format=args.database_format,
-            blast_evalue=args.blast_evalue,
-            blast_filter_mode=args.blast_filter_mode,
-            blast_bitscore_percentage=args.blast_bitscore_percentage,
-            blast_alignment_length=args.blast_alignment_length,
-            blast_bitscore_threshold=args.blast_bitscore_threshold,
-            blast_cutoff_pidents=args.blast_cutoff_pidents,
-            cores=args.cores,
-        )
-    elif args.taxonomy_classifier == "sintax":
-        # Run SINTAX command
-        sintax(
-            fastafile=fastafile_otus,
-            outfile=classificationOutFile_otus,
-            sintax_database=args.sintax_database,
-            database_format=args.database_format,
-            sintax_confidence_cutoff=args.sintax_confidence_cutoff,
-        )
-        sintax(
-            fastafile=fastafile_esvs,
-            outfile=classificationOutFile_esvs,
-            sintax_database=args.sintax_database,
-            database_format=args.database_format,
-            sintax_confidence_cutoff=args.sintax_confidence_cutoff,
-        )
-    time_print("Taxonomy generated. Merging taxonomy with OTU/ESV tables...")
-    # Read in OTU and ESV tables
-    if args.remove_negative_controls == "True":
-        otu_table = pd.read_csv(otu_table_file)
-        esv_table = pd.read_csv(esv_table_file)
-    else:
-        otu_table = pd.read_parquet(otu_table_file, engine="fastparquet")
-        esv_table = pd.read_parquet(esv_table_file, engine="fastparquet")
-    # Read in classification results
-    classificationOut_otus = pd.read_csv(classificationOutFile_otus)
-    classificationOut_esvs = pd.read_csv(classificationOutFile_esvs)
-    # Clean up
-    os.remove(classificationOutFile_otus)
-    os.remove(classificationOutFile_esvs)
-    # Merge tables
-    otu_table_with_tax = pd.merge(
-        otu_table,
-        classificationOut_otus,
-        on="ID",
-        how="outer",
-    ).fillna("No match in database")
-    esv_table_with_tax = pd.merge(
-        esv_table,
-        classificationOut_esvs,
-        on="ID",
-        how="outer",
-    ).fillna("No match in database")
-    # Save
-    otu_table_with_tax.to_csv(otu_outfile, index=False)
-    esv_table_with_tax.to_csv(esv_outfile, index=False)
-    if args.taxonomy_classifier == "sintax" or (
-        args.taxonomy_classifier == "blast" and args.blast_filter_mode == "strict"
-    ):
-        # Read in classification results with no cutoff
-        classificationOut_otus_noCutoff = pd.read_csv(
-            classificationOutFile_otus_noCutoff
-        )
-        classificationOut_esvs_noCutoff = pd.read_csv(
-            classificationOutFile_esvs_noCutoff
-        )
-        # Clean up
-        os.remove(classificationOutFile_otus_noCutoff)
-        os.remove(classificationOutFile_esvs_noCutoff)
-        # Merge tables
-        otu_table_with_tax_noCutoff = pd.merge(
-            otu_table,
-            classificationOut_otus_noCutoff,
-            on="ID",
-            how="outer",
-        ).fillna("No match in database")
-        esv_table_with_tax_noCutoff = pd.merge(
-            esv_table,
-            classificationOut_esvs_noCutoff,
-            on="ID",
-            how="outer",
-        ).fillna("No match in database")
-        # Save
-        otu_table_with_tax_noCutoff.to_csv(otu_outfile_noCutoff, index=False)
-        esv_table_with_tax_noCutoff.to_csv(esv_outfile_noCutoff, index=False)
-
-    # Run coil through an R script if data is COI
-    # NOTE: tests revealed that coil output is not repeatable, sometimes it drops 6 sequences while other times 112,
-    # therefore its implementation is put on hold for now
-    # if args.coi == "True":
-    #     time_print("Removing NUMTs from OTUs with the R package coil...")
-    #     path_to_rscript = find_file_in_path("apscale_coil.R")
-    #     proc = subprocess.run(  # Rscript only works with the full path to the R script, so we fetch it with "which"
-    #         ["Rscript", f"{path_to_rscript}", f"{otu_outfile}", "OTU"],
-    #         stdout=subprocess.PIPE,
-    #         stderr=subprocess.STDOUT,
-    #         text=True,
-    #         check=False,
-    #     )
-    #     for line in proc.stdout:
-    #         sys.stdout.write(str(line))
-    #         log.write(str(line))
-
-    #     time_print("Removing NUMTs from ESVs with the R package coil...")
-    #     proc = subprocess.run(  # Rscript only works with the full path to the R script, so we fetch it with "which"
-    #         ["Rscript", f"{path_to_rscript}", f"{esv_outfile}", "ESV"],
-    #         stdout=subprocess.PIPE,
-    #         stderr=subprocess.STDOUT,
-    #         text=True,
-    #         check=False,
-    #     )
-    #     for line in proc.stdout:
-    #         sys.stdout.write(str(line))
-    #         log.write(str(line))
-    #     if args.filter_mode == "strict":
-    #         # Drop the removed OTUs/ESvs from the no-cutoff dataframes
-    #         ## Load in coil fitlered dfs
-    #         otus_coil_filtered = pd.read_csv(otu_outfile)
-    #         esvs_coil_filtered = pd.read_csv(esv_outfile)
-    #         ## Merge dfs with inner on ID to drop IDs that were filtered out by coil
-    #         otus_coil_filtered_noCutoff = pd.merge(
-    #             otu_table_with_tax_noCutoff, otus_coil_filtered, on="ID", how="inner"
-    #         )
-    #         esvs_coil_filtered_noCutoff = pd.merge(
-    #             esv_table_with_tax_noCutoff, esvs_coil_filtered, on="ID", how="inner"
-    #         )
-    #         # Save
-    #         otus_coil_filtered_noCutoff.to_csv(
-    #             otu_outfile_noCutoff.replace(".csv", "_coil_filtered.csv"), index=False
-    #         )
-    #         esvs_coil_filtered_noCutoff.to_csv(
-    #             esv_outfile_noCutoff.replace(".csv", "_coil_filtered.csv"), index=False
-    #         )
-=======
 
 # Classify sequences
 ## Define classification parameters for both tax annotation tools
@@ -1032,7 +871,6 @@
 #         esvs_coil_filtered_noCutoff.to_csv(
 #             esv_outfile_noCutoff.replace(".csv", "_coil_filtered.csv"), index=False
 #         )
->>>>>>> fc1d362e
 
 
 # Generate processing graphs using separate script
